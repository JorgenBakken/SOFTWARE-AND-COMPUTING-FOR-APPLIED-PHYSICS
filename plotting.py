--- conflicted
+++ resolved
@@ -1,5 +1,6 @@
 import numpy as np
 import matplotlib.pyplot as plt
+import scipy.optimize
 import scipy.optimize
 
 import help_functions as hf
@@ -99,7 +100,6 @@
 dt_array = np.logspace(-1.5, -3.5, 20)
 theta_0 = 0.01
 omega_freq = np.sqrt(m*gravity_constant*h/IC)
-<<<<<<< HEAD
 #plot_error_step_function(dt_array, theta_0, omega_freq)
 
 def plot_coordinates(dt, m, h, IC, yC0, sigma0, R):
@@ -150,7 +150,4 @@
 beta = 132.3464813597432
 yM0 = R * np.cos(beta / 2)
 yC0 = yM0 - h
-plot_coordinates(dt, m, h, IC, yC0, sigma0, R)
-=======
-plot_error_step_function(dt_array, theta_0, omega_freq)
->>>>>>> ded8de00
+plot_coordinates(dt, m, h, IC, yC0, sigma0, R)